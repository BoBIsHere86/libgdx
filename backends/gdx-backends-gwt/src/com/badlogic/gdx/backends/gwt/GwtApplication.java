/*******************************************************************************
 * Copyright 2011 See AUTHORS file.
 * 
 * Licensed under the Apache License, Version 2.0 (the "License");
 * you may not use this file except in compliance with the License.
 * You may obtain a copy of the License at
 * 
 *   http://www.apache.org/licenses/LICENSE-2.0
 * 
 * Unless required by applicable law or agreed to in writing, software
 * distributed under the License is distributed on an "AS IS" BASIS,
 * WITHOUT WARRANTIES OR CONDITIONS OF ANY KIND, either express or implied.
 * See the License for the specific language governing permissions and
 * limitations under the License.
 ******************************************************************************/

package com.badlogic.gdx.backends.gwt;

import com.badlogic.gdx.Application;
import com.badlogic.gdx.ApplicationListener;
import com.badlogic.gdx.ApplicationLogger;
import com.badlogic.gdx.Audio;
import com.badlogic.gdx.Files;
import com.badlogic.gdx.Gdx;
import com.badlogic.gdx.Graphics;
import com.badlogic.gdx.Input;
import com.badlogic.gdx.LifecycleListener;
import com.badlogic.gdx.Net;
import com.badlogic.gdx.Preferences;
import com.badlogic.gdx.backends.gwt.preloader.Preloader;
import com.badlogic.gdx.backends.gwt.preloader.Preloader.PreloaderCallback;
import com.badlogic.gdx.backends.gwt.preloader.Preloader.PreloaderState;
import com.badlogic.gdx.utils.Array;
import com.badlogic.gdx.utils.Clipboard;
import com.badlogic.gdx.utils.ObjectMap;
import com.badlogic.gdx.utils.TimeUtils;
import com.google.gwt.animation.client.AnimationScheduler;
import com.google.gwt.animation.client.AnimationScheduler.AnimationCallback;
import com.google.gwt.core.client.EntryPoint;
import com.google.gwt.core.client.GWT;
import com.google.gwt.core.client.JavaScriptObject;
import com.google.gwt.dom.client.CanvasElement;
import com.google.gwt.dom.client.Document;
import com.google.gwt.dom.client.Element;
import com.google.gwt.dom.client.Style;
import com.google.gwt.dom.client.Style.Unit;
import com.google.gwt.user.client.ui.HasHorizontalAlignment;
import com.google.gwt.user.client.ui.HasVerticalAlignment;
import com.google.gwt.user.client.ui.Image;
import com.google.gwt.user.client.ui.InlineHTML;
import com.google.gwt.user.client.ui.Label;
import com.google.gwt.user.client.ui.Panel;
import com.google.gwt.user.client.ui.RootPanel;
import com.google.gwt.user.client.ui.SimplePanel;
import com.google.gwt.user.client.ui.TextArea;
import com.google.gwt.user.client.ui.VerticalPanel;
import com.google.gwt.user.client.ui.Widget;

/** Implementation of an {@link Application} based on GWT. Clients have to override {@link #getConfig()} and
 * {@link #createApplicationListener()}. Clients can override the default loading screen via
 * {@link #getPreloaderCallback()} and implement any loading screen drawing via GWT widgets.
 * @author mzechner */
public abstract class GwtApplication implements EntryPoint, Application {
	private ApplicationListener listener;
	GwtApplicationConfiguration config;
	GwtGraphics graphics;
	private GwtInput input;
	private GwtNet net;
	private Panel root = null;
	protected TextArea log = null;
	private int logLevel = LOG_ERROR;
	private ApplicationLogger applicationLogger;
	private Array<Runnable> runnables = new Array<Runnable>();
	private Array<Runnable> runnablesHelper = new Array<Runnable>();
	private Array<LifecycleListener> lifecycleListeners = new Array<LifecycleListener>();
	private int lastWidth;
	private int lastHeight;
	Preloader preloader;
	private static AgentInfo agentInfo;
	private ObjectMap<String, Preferences> prefs = new ObjectMap<String, Preferences>();
	private Clipboard clipboard;
	LoadingListener loadingListener;

	/** @return the configuration for the {@link GwtApplication}. */
	public abstract GwtApplicationConfiguration getConfig ();

	
	public String getPreloaderBaseURL()
	{
		return GWT.getHostPageBaseURL() + "assets/";
	}
	
	@Override
	public ApplicationListener getApplicationListener() {
		return listener;
	}
	
	public abstract ApplicationListener createApplicationListener();
	
	@Override
	public void onModuleLoad () {
		GwtApplication.agentInfo = computeAgentInfo();
		this.listener = createApplicationListener();
		this.config = getConfig();
		setApplicationLogger(new GwtApplicationLogger(this.config.log));

		addEventListeners();

		if (config.rootPanel != null) {
			this.root = config.rootPanel;
		} else {
			Element element = Document.get().getElementById("embed-" + GWT.getModuleName());
			if (element == null) {
				VerticalPanel panel = new VerticalPanel();
				panel.setWidth("" + config.width + "px");
				panel.setHeight("" + config.height + "px");
				panel.setHorizontalAlignment(HasHorizontalAlignment.ALIGN_CENTER);
				panel.setVerticalAlignment(HasVerticalAlignment.ALIGN_MIDDLE);
				RootPanel.get().add(panel);
				RootPanel.get().setWidth("" + config.width + "px");
				RootPanel.get().setHeight("" + config.height + "px");
				this.root = panel;
			} else {
				VerticalPanel panel = new VerticalPanel();
				panel.setWidth("" + config.width + "px");
				panel.setHeight("" + config.height + "px");
				panel.setHorizontalAlignment(HasHorizontalAlignment.ALIGN_CENTER);
				panel.setVerticalAlignment(HasVerticalAlignment.ALIGN_MIDDLE);
				element.appendChild(panel.getElement());
				root = panel;
			}
		}

<<<<<<< HEAD
		preloadAssets();
	}

	void preloadAssets() {
=======
		
		if (config.disableAudio) {
			preloadAssets();
		} else {
			// initialize SoundManager2
			SoundManager.init(GWT.getModuleBaseURL(), 9, config.preferFlash, new SoundManager.SoundManagerCallback() {

				@Override
				public void onready () {
					preloadAssets();
				}

				@Override
				public void ontimeout (String status, String errorType) {
					error("SoundManager", status + " " + errorType);
				}

			});
		}
	}
	
	void preloadAssets () {
>>>>>>> 5eac8489
		final PreloaderCallback callback = getPreloaderCallback();
		preloader = createPreloader();
		preloader.preload("assets.txt", new PreloaderCallback() {
			@Override
			public void error (String file) {
				callback.error(file);
			}

			@Override
			public void update (PreloaderState state) {
				callback.update(state);
				if (state.hasEnded()) {
					getRootPanel().clear();
<<<<<<< HEAD
					if (loadingListener != null) {
						loadingListener.beforeSetup();
					}
					setupLoop();
					if (loadingListener != null) {
						loadingListener.afterSetup();
					}
				}
			}

=======
					if(loadingListener != null)
						loadingListener.beforeSetup();
					setupLoop();
					if(loadingListener != null)
						loadingListener.afterSetup();
				}
			}
>>>>>>> 5eac8489
		});
	}

	/**
	 * Override this method to return a custom widget informing the that their browser lacks support of WebGL.
	 *
	 * @return Widget to display when WebGL is not supported.
	 */
	public Widget getNoWebGLSupportWidget() {
		return new Label("Sorry, your browser doesn't seem to support WebGL");
	}

	void setupLoop () {
		// setup modules
		try {			
			graphics = new GwtGraphics(root, config);			
		} catch (Throwable e) {
			root.clear();
			root.add(getNoWebGLSupportWidget());
			return;
		}
		lastWidth = graphics.getWidth();
		lastHeight = graphics.getHeight();
		Gdx.app = this;
		
		if(config.disableAudio) {
			Gdx.audio = null;
		} else {
			Gdx.audio = new GwtAudio();
		}
		Gdx.graphics = graphics;
		Gdx.gl20 = graphics.getGL20();
		Gdx.gl = Gdx.gl20;
		Gdx.files = new GwtFiles(preloader);
		this.input = new GwtInput(graphics.canvas);
		Gdx.input = this.input;
		this.net = new GwtNet();
		Gdx.net = this.net;
		this.clipboard = new GwtClipboard();
		updateLogLabelSize();

		// tell listener about app creation
		try {
			listener.create();
			listener.resize(graphics.getWidth(), graphics.getHeight());
		} catch (Throwable t) {
			error("GwtApplication", "exception: " + t.getMessage(), t);
			t.printStackTrace();
			throw new RuntimeException(t);
		}

		AnimationScheduler.get().requestAnimationFrame(new AnimationCallback() {
			@Override
			public void execute (double timestamp) {
				try {
					mainLoop();
				} catch (Throwable t) {
					error("GwtApplication", "exception: " + t.getMessage(), t);
					throw new RuntimeException(t);
				}
				AnimationScheduler.get().requestAnimationFrame(this, graphics.canvas);
			}
		}, graphics.canvas);
	}

	void mainLoop() {
		graphics.update();
		if (Gdx.graphics.getWidth() != lastWidth || Gdx.graphics.getHeight() != lastHeight) {
			GwtApplication.this.listener.resize(Gdx.graphics.getWidth(), Gdx.graphics.getHeight());
			lastWidth = graphics.getWidth();
			lastHeight = graphics.getHeight();
			Gdx.gl.glViewport(0, 0, lastWidth, lastHeight);
		}
		runnablesHelper.addAll(runnables);
		runnables.clear();
		for (int i = 0; i < runnablesHelper.size; i++) {
			runnablesHelper.get(i).run();
		}
		runnablesHelper.clear();
		graphics.frameId++;
		listener.render();
		input.reset();
	}
	
	public Panel getRootPanel () {
		return root;
	}

	long loadStart = TimeUtils.nanoTime();

	public Preloader createPreloader() {
		return new Preloader(getPreloaderBaseURL());
	}

	public PreloaderCallback getPreloaderCallback () {
		final Panel preloaderPanel = new VerticalPanel();
		preloaderPanel.setStyleName("gdx-preloader");
		final Image logo = new Image(GWT.getModuleBaseURL() + "logo.png");
		logo.setStyleName("logo");		
		preloaderPanel.add(logo);
		final Panel meterPanel = new SimplePanel();
		meterPanel.setStyleName("gdx-meter");
		meterPanel.addStyleName("red");
		final InlineHTML meter = new InlineHTML();
		final Style meterStyle = meter.getElement().getStyle();
		meterStyle.setWidth(0, Unit.PCT);
		meterPanel.add(meter);
		preloaderPanel.add(meterPanel);
		getRootPanel().add(preloaderPanel);
		return new PreloaderCallback() {

			@Override
			public void error (String file) {
				System.out.println("error: " + file);
			}
			
			@Override
			public void update (PreloaderState state) {
				meterStyle.setWidth(100f * state.getProgress(), Unit.PCT);
			}			
			
		};
	}

	@Override
	public Graphics getGraphics () {
		return graphics;
	}

	@Override
	public Audio getAudio () {
		return Gdx.audio;
	}

	@Override
	public Input getInput () {
		return Gdx.input;
	}

	@Override
	public Files getFiles () {
		return Gdx.files;
	}
	
	@Override
	public Net getNet() {
		return Gdx.net;
	}

	private void updateLogLabelSize () {
		if (log != null) {
			if (graphics != null) {
				log.setSize(graphics.getWidth() + "px", "200px");
			} else {
				log.setSize("400px", "200px"); // Should not happen at this point, use dummy value
			}
		}
	}

	@Override
	public void log (String tag, String message) {
		if (logLevel >= LOG_INFO) getApplicationLogger().log(tag, message);
	}

	@Override
	public void log (String tag, String message, Throwable exception) {
		if (logLevel >= LOG_INFO) getApplicationLogger().log(tag, message, exception);
	}

	@Override
	public void error (String tag, String message) {
		if (logLevel >= LOG_ERROR) getApplicationLogger().error(tag, message);
	}

	@Override
	public void error (String tag, String message, Throwable exception) {
		if (logLevel >= LOG_ERROR) getApplicationLogger().error(tag, message, exception);
	}

	@Override
	public void debug (String tag, String message) {
		if (logLevel >= LOG_DEBUG) getApplicationLogger().debug(tag, message);
	}

	@Override
	public void debug (String tag, String message, Throwable exception) {
		if (logLevel >= LOG_DEBUG) getApplicationLogger().debug(tag, message, exception);
	}

	@Override
	public void setLogLevel (int logLevel) {
		this.logLevel = logLevel;
	}

	@Override
	public int getLogLevel() {
		return logLevel;
	}

	@Override
	public void setApplicationLogger (ApplicationLogger applicationLogger) {
		this.applicationLogger = applicationLogger;
	}

	@Override
	public ApplicationLogger getApplicationLogger () {
		return applicationLogger;
	}

	@Override
	public ApplicationType getType () {
		return ApplicationType.WebGL;
	}

	@Override
	public int getVersion () {
		return 0;
	}

	@Override
	public long getJavaHeap () {
		return 0;
	}

	@Override
	public long getNativeHeap () {
		return 0;
	}

	@Override
	public Preferences getPreferences (String name) {
		Preferences pref = prefs.get(name);
		if (pref == null) {
			pref = new GwtPreferences(name);
			prefs.put(name, pref);
		}
		return pref;
	}

	@Override
	public Clipboard getClipboard () {
		return clipboard;
	}
	
	@Override
	public void postRunnable (Runnable runnable) {
		runnables.add(runnable);
	}

	@Override
	public void exit () {
	}

	/** Contains precomputed information on the user-agent. Useful for dealing with browser and OS behavioral differences. Kindly
	 * borrowed from PlayN */
	public static AgentInfo agentInfo () {
		return agentInfo;
	}

	/** kindly borrowed from PlayN **/
	private static native AgentInfo computeAgentInfo () /*-{
																			var userAgent = navigator.userAgent.toLowerCase();
																			return {
																			// browser type flags
																			isFirefox : userAgent.indexOf("firefox") != -1,
																			isChrome : userAgent.indexOf("chrome") != -1,
																			isSafari : userAgent.indexOf("safari") != -1,
																			isOpera : userAgent.indexOf("opera") != -1,
																			isIE : userAgent.indexOf("msie") != -1 || userAgent.indexOf("trident") != -1,
																			// OS type flags
																			isMacOS : userAgent.indexOf("mac") != -1,
																			isLinux : userAgent.indexOf("linux") != -1,
																			isWindows : userAgent.indexOf("win") != -1
																			};
																			}-*/;

	/** Returned by {@link #agentInfo}. Kindly borrowed from PlayN. */
	public static class AgentInfo extends JavaScriptObject {
		public final native boolean isFirefox () /*-{
																return this.isFirefox;
																}-*/;

		public final native boolean isChrome () /*-{
																return this.isChrome;
																}-*/;

		public final native boolean isSafari () /*-{
																return this.isSafari;
																}-*/;

		public final native boolean isOpera () /*-{
															return this.isOpera;
															}-*/;

		public final native boolean isIE () /*-{
														return this.isIE;
														}-*/;

		public final native boolean isMacOS () /*-{
															return this.isMacOS;
															}-*/;

		public final native boolean isLinux () /*-{
															return this.isLinux;
															}-*/;

		public final native boolean isWindows () /*-{
																return this.isWindows;
																}-*/;

		protected AgentInfo () {
		}
	}

	public String getBaseUrl () {
		return preloader.baseUrl;
	}

	public Preloader getPreloader () {
		return preloader;
	}
	
	public CanvasElement getCanvasElement(){
		return graphics.canvas;
	}

	public LoadingListener getLoadingListener () {
		return loadingListener;
	}

	public void setLoadingListener (LoadingListener loadingListener) {
		this.loadingListener = loadingListener;
	}

	@Override
	public void addLifecycleListener (LifecycleListener listener) {
		synchronized(lifecycleListeners) {
			lifecycleListeners.add(listener);
		}
	}

	@Override
	public void removeLifecycleListener (LifecycleListener listener) {
		synchronized(lifecycleListeners) {
			lifecycleListeners.removeValue(listener, true);
		}		
	}
	
	native static public void consoleLog(String message) /*-{
		console.log( "GWT: " + message );
	}-*/;
	
	private native void addEventListeners() /*-{
		var self = this;

		var eventName = null;
		if ("hidden" in $doc) {
			eventName = "visibilitychange"
		} else if ("webkitHidden" in $doc) {
			eventName = "webkitvisibilitychange"
		} else if ("mozHidden" in $doc) {
			eventName = "mozvisibilitychange"
		} else if ("msHidden" in $doc) {
			eventName = "msvisibilitychange"
		}

		if (eventName !== null) {
			$doc.addEventListener(eventName, function(e) {
				self.@com.badlogic.gdx.backends.gwt.GwtApplication::onVisibilityChange(Z)($doc['hidden'] !== true);
			});
		}
	}-*/;

	private void onVisibilityChange (boolean visible) {
		if (visible) {
			for (LifecycleListener listener : lifecycleListeners) {
				listener.resume();
			}
			listener.resume();
		} else {
			for (LifecycleListener listener : lifecycleListeners) {
				listener.pause();
			}
			listener.pause();
		}
	}
	
	/**
	 * LoadingListener interface main purpose is to do some things before or after {@link GwtApplication#setupLoop()}
	 */
	public interface LoadingListener{
		/**
		 * Method called before the setup
		 */
		public void beforeSetup();
		
		/**
		 * Method called after the setup
		 */
		public void afterSetup();
	}
}<|MERGE_RESOLUTION|>--- conflicted
+++ resolved
@@ -131,35 +131,10 @@
 			}
 		}
 
-<<<<<<< HEAD
 		preloadAssets();
 	}
 
 	void preloadAssets() {
-=======
-		
-		if (config.disableAudio) {
-			preloadAssets();
-		} else {
-			// initialize SoundManager2
-			SoundManager.init(GWT.getModuleBaseURL(), 9, config.preferFlash, new SoundManager.SoundManagerCallback() {
-
-				@Override
-				public void onready () {
-					preloadAssets();
-				}
-
-				@Override
-				public void ontimeout (String status, String errorType) {
-					error("SoundManager", status + " " + errorType);
-				}
-
-			});
-		}
-	}
-	
-	void preloadAssets () {
->>>>>>> 5eac8489
 		final PreloaderCallback callback = getPreloaderCallback();
 		preloader = createPreloader();
 		preloader.preload("assets.txt", new PreloaderCallback() {
@@ -173,18 +148,6 @@
 				callback.update(state);
 				if (state.hasEnded()) {
 					getRootPanel().clear();
-<<<<<<< HEAD
-					if (loadingListener != null) {
-						loadingListener.beforeSetup();
-					}
-					setupLoop();
-					if (loadingListener != null) {
-						loadingListener.afterSetup();
-					}
-				}
-			}
-
-=======
 					if(loadingListener != null)
 						loadingListener.beforeSetup();
 					setupLoop();
@@ -192,7 +155,6 @@
 						loadingListener.afterSetup();
 				}
 			}
->>>>>>> 5eac8489
 		});
 	}
 
@@ -217,7 +179,7 @@
 		lastWidth = graphics.getWidth();
 		lastHeight = graphics.getHeight();
 		Gdx.app = this;
-		
+
 		if(config.disableAudio) {
 			Gdx.audio = null;
 		} else {
