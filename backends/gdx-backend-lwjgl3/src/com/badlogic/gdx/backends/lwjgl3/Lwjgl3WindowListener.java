--- conflicted
+++ resolved
@@ -59,8 +59,7 @@
 	 * the close button or pressing the window closing keyboard shortcut.
 	 *
 	 * @return whether the window should actually close **/
-<<<<<<< HEAD
-	boolean windowIsClosing();
+	boolean closeRequested();
 	
 	/**
 	 * Called when external files are dropped into the window,
@@ -69,7 +68,5 @@
 	 * @param files array with absolute paths to the files
 	 */
 	void filesDropped(String[] files);
-=======
-	boolean closeRequested();
->>>>>>> 9f9d9fc6
+
 }