[0.9.9]
- Updated Box2D to the latest trunk. Body#applyXXX methods now take an additional boolean parameter.
- TmxMapLoader has a flag in Parameters that lets you specify whether to generate mipmaps
- Animation#isAnimationFinished was fixed to behave as per javadocs (ignores looping)
- remove GLU interface and implementations. Use Matrix4 et al instead. see http://www.badlogicgames.com/wordpress/?p=2886
- new maps API, see http://www.badlogicgames.com/wordpress/?p=2870
- removed static public tmp Vector2 instances, manage such temporary vars yourself, see http://www.badlogicgames.com/wordpress/?p=2840
- changed Scene2D Group#clear(), see http://www.badlogicgames.com/wordpress/?p=2837
- changed the build system, natives are now fetched from the build server, see http://www.badlogicgames.com/wordpress/?p=2821
- freetype extension supported on iOS, see http://www.badlogicgames.com/wordpress/?p=2819
- changed ShapeRenderer API, see http://www.badlogicgames.com/wordpress/?p=2809
- changed Actions.add to addAction, changed parameter order, and added removeAction, addListener, removeListener
<<<<<<< HEAD
- Box2d joints now allow for user data
=======
- Changes to Intersector, Circle, Rectangle and BoundingBox for consistency in #overlap, #intersect and #contains methods, see https://github.com/libgdx/libgdx/pull/312
>>>>>>> 6bb12fff

[0.9.8]
- see http://www.badlogicgames.com/wordpress/?p=2791

[0.9.7]
- see http://www.badlogicgames.com/wordpress/?p=2664

[0.9.6]
- see http://www.badlogicgames.com/wordpress/?p=2513<|MERGE_RESOLUTION|>--- conflicted
+++ resolved
@@ -10,11 +10,9 @@
 - freetype extension supported on iOS, see http://www.badlogicgames.com/wordpress/?p=2819
 - changed ShapeRenderer API, see http://www.badlogicgames.com/wordpress/?p=2809
 - changed Actions.add to addAction, changed parameter order, and added removeAction, addListener, removeListener
-<<<<<<< HEAD
 - Box2d joints now allow for user data
-=======
 - Changes to Intersector, Circle, Rectangle and BoundingBox for consistency in #overlap, #intersect and #contains methods, see https://github.com/libgdx/libgdx/pull/312
->>>>>>> 6bb12fff
+
 
 [0.9.8]
 - see http://www.badlogicgames.com/wordpress/?p=2791
